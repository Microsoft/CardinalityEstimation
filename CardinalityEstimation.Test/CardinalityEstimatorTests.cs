--- conflicted
+++ resolved
@@ -36,12 +36,7 @@
 
     using Xunit;
     using Xunit.Abstractions;
-<<<<<<< HEAD
-
-
-=======
-    
->>>>>>> 331cb5b4
+
     public class CardinalityEstimatorTests : IDisposable
     {
         private const int ElementSizeInBytes = 20;
